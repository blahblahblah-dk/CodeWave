--- conflicted
+++ resolved
@@ -1,474 +1,281 @@
-import React, { useRef, useEffect, useState  } from 'react';
-import '../assets/css/App.css';
-import '../assets/css/MainPage.css';
-import rainVideo from '../assets/videos/rain4.mp4';
-import gpsImage from '../assets/img/gps_img.jpg';
-import contact from '../assets/img/contactUs.jpg';
-
-function MainPage() {
-
-  // 변수 설정
-  const homeSectionRef = useRef(null);
-  const aboutSectionRef = useRef(null);
-  const serviceSectionRef = useRef(null);
-  const contactSectionRef = useRef(null);
-  const videoRef = useRef(null);
-
-  // 스크롤 이동 함수
-  const scrollToSection = (sectionRef) => {
-    if (sectionRef.current) {
-      sectionRef.current.scrollIntoView({
-        behavior: "smooth", // 부드러운 스크롤 효과
-        block: "start", // 섹션의 상단을 화면에 맞춤
-      });
-    }
-  };  
-
-  // 백그라운드 비디오 재생
-  useEffect(() => {
-    const video = videoRef.current;
-    if (!video) return;
-
-    const loopSection = () => {
-      if (video.currentTime >= 30) {
-        video.currentTime = 0;
-        video.play();
-      }
-    };
-    video.addEventListener('timeupdate', loopSection);
-
-    return () => {
-      video.removeEventListener('timeupdate', loopSection);
-    };
-  }, []);
-
-  // 폼 데이터를 관리하는 상태
-  const [formData, setFormData] = useState({
-    personType: "",
-    address: "",
-    phone: "",
-<<<<<<< HEAD
-    guardian: false,
-=======
-    hasGuardian: false,
-    guardianPhone: "",
->>>>>>> 9000d3ca
-    callRequest: false,
-  });
-  const [isSubmitting, setIsSubmitting] = useState(false);
-  const [submitStatus, setSubmitStatus] = useState(null);
-  const [errorMessage, setErrorMessage] = useState('');
-
-  // 입력 값 변경 핸들러
-  const handleChange = (e) => {
-    const { name, value, type, checked } = e.target;
-
-<<<<<<< HEAD
-=======
-    setSubmitStatus(null);
-    setErrorMessage('');
-
->>>>>>> 9000d3ca
-    setFormData((prevData) => ({
-      ...prevData,
-      [name]: type === "checkbox" ? checked : value,
-    }));
-  };
-
-  // 폼 제출 핸들러
-<<<<<<< HEAD
-  const handleSubmit = (e) => {
-    e.preventDefault(); // 기본 폼 제출 동작 방지
-    console.log("Submitted Data:", formData); // 콘솔에 데이터 출력
-    console.log("Submitted Data (JSON):", JSON.stringify(formData, null, 2)); // JSON 형태로 콘솔 출력
-=======
-  const handleSubmit = async (e) => {
-    e.preventDefault();
-    setIsSubmitting(true);
-    setSubmitStatus(null);
-    setErrorMessage('');
-
-    const payload = {
-      vulnerability_type: formData.personType,
-      address: formData.address,
-      phone_number: formData.phone,
-      has_guardian: formData.hasGuardian,
-      guardian_phone_number: formData.hasGuardian ? formData.guardianPhone : null,
-      wants_info_call: formData.callRequest,
-    };
-
-    console.log("Sending data to backend:", JSON.stringify(payload, null, 2));
-
-    // Use relative path for fetch when served by the same backend
-    try {
-      const response = await fetch('/api/users/', { // Reverted to relative URL
-        method: 'POST',
-        headers: {
-          'Content-Type': 'application/json',
-        },
-        body: JSON.stringify(payload),
-      });
-
-      if (response.ok) {
-        const result = await response.json();
-        console.log('Success:', result);
-        setSubmitStatus('success');
-        setFormData({
-          personType: "",
-          address: "",
-          phone: "",
-          hasGuardian: false,
-          guardianPhone: "",
-          callRequest: false,
-        });
-        setTimeout(() => setSubmitStatus(null), 3000);
-      } else {
-        const errorData = await response.json();
-        console.error('Server Error:', errorData);
-        setErrorMessage(errorData.detail || `Error: ${response.status} ${response.statusText}`);
-        setSubmitStatus('error');
-      }
-    } catch (error) {
-      console.error('Network Error:', error);
-      setErrorMessage('Failed to connect to the server. Please try again later.');
-      setSubmitStatus('error');
-    } finally {
-      setIsSubmitting(false);
-    }
->>>>>>> 9000d3ca
-  };
-
-  return (
-    <div>
-
-      <div ref={homeSectionRef} className="hero-container">
-        {/* 좌측 상단 로고 */}
-        <div className="navbar-container">
-          <div className="navbar-content">
-            <div className="logo">DisasterAlert</div>
-            <div className="nav-links">
-              {/* <a href="/">Home</a>
-              <a href="/">About</a>
-              <a href="/">Service</a>
-              <a href="/">Contact</a> */}
-              <a onClick={() => scrollToSection(homeSectionRef)}>Home</a>
-              <a onClick={() => scrollToSection(aboutSectionRef)}>About</a>
-              <a onClick={() => scrollToSection(serviceSectionRef)}>Service</a>
-              <a onClick={() => scrollToSection(contactSectionRef)}>Contact</a>
-            </div>
-          </div>
-        </div>
-
-        {/* 배경 빗방울 영상 */}
-        <video
-          ref={videoRef}
-          autoPlay
-          muted
-          playsInline
-          className="background-video"
-        >
-          <source src={rainVideo} type="video/mp4" />
-          Your browser does not support the video tag.
-        </video>
-        <div className="video-overlay" /> {/* 어두운 레이어 */}
-
-        <div className="hero-content">
-          <h1>Stay Safe, Stay<br />Informed</h1>
-          <p>Receive immediate alerts about natural disasters near you.<br />We help you stay safe and informed.</p>
-          <button className="cta-button" onClick={() => scrollToSection(contactSectionRef)}>Contact Us</button>
-        </div>
-      </div>
-
-      <section ref={aboutSectionRef} className="our-story-section">
-        <div className="our-story-container">
-          <div className="our-story-content">
-            <div className="our-story-title">
-              <h2>Our Vision</h2>
-            </div>
-            <div className="our-story-description">
-              <p>Protecting lives, securing communities.</p>
-              <p>We are dedicated to providing timely, accurate disaster alerts.</p>
-            </div>
-          </div>
-        </div>
-      </section>
-
-      <section ref={serviceSectionRef} className="info-section">
-        <div className="info-container">
-          <div className="info-card">
-            <div className="info-image">
-              <img src={gpsImage} alt="Location Tracking" />
-            </div>
-            <div className="info-text">
-              <h3>Precise Location Tracking</h3>
-              <p>
-                Real-time alerts and precise location tracking offer unparalleled safety during critical moments of natural disasters.
-              </p>
-              <button className="info-button" onClick={() => scrollToSection(contactSectionRef)}>Contact Us</button>
-            </div>
-          </div>
-        </div>
-      </section>
-
-      <section className="features-section">
-        <div className="features-inner">
-          <h2 className="features-title">Key Features</h2>
-          <div className="features-cards">
-            <div className="feature-card">
-              <div className="feature-icon">❄️</div>
-              <h3>Rapid Alerts</h3>
-              <p>
-                Get instant notifications about impending disasters, ensuring you're always one step ahead.
-              </p>
-            </div>
-            <div className="feature-card">
-              <div className="feature-icon">❄️</div>
-              <h3>Live Tracking</h3>
-              <p>
-                Access expert advice on how to prepare for and respond to various natural disasters effectively.
-              </p>
-            </div>
-            <div className="feature-card">
-              <div className="feature-icon">❄️</div>
-              <h3>Safety Tips</h3>
-              <p>
-                Access expert advice on how to prepare for and respond to various natural disasters effectively.
-              </p>
-            </div>
-          </div>
-        </div>
-      </section>
-
-      <section ref={contactSectionRef} className="contact-section">
-<<<<<<< HEAD
-  <div className="contact-container">
-
-    {/* Left Input Form */}
-    <div className="input-section">
-      <h1>Contact Us</h1>
-      <form className="contact-form" onSubmit={handleSubmit}>
-
-        {/* Who you are (Dropdown) */}
-        <div className="form-group">
-          <label htmlFor="personType">Who are you?</label>
-          <select
-            id="personType"
-            name="personType"
-            value={formData.personType}
-            onChange={handleChange}
-            required
-          >
-            <option value="" disabled selected>Select your situation</option>
-            <option value="elderly">Elderly / Living Alone / Pregnant / Guardian of Infant / Mobility Issues</option>
-            <option value="visual">Visually Impaired</option>
-            <option value="hearing">Hearing Impaired</option>
-            <option value="foreigner">Foreigner / Refugee</option>
-            <option value="other">Other</option>
-          </select>
-        </div>
-
-        {/* Address */}
-        <div className="form-group">
-          <label htmlFor="address">Address</label>
-          <input
-            type="text"
-            id="address"
-            name="address"
-            placeholder="Enter your full residential address"
-            value={formData.address}
-            onChange={handleChange}
-            required
-          />
-        </div>
-
-        {/* International Phone Number */}
-        <div className="form-group">
-          <label htmlFor="phone">Phone Number (International)</label>
-          <input
-            type="tel"
-            id="phone"
-            name="phone"
-            placeholder="e.g., +82 10-1234-5678"
-            value={formData.phone}
-            onChange={handleChange}
-            required
-          />
-        </div>
-
-        {/* Guardian Connection */}
-        <div className="form-group">
-          <label>
-            <input
-              type="checkbox"
-              name="hasGuardian"
-              checked={formData.hasGuardian}
-              onChange={(e) => setFormData({ ...formData, hasGuardian: e.target.checked })}
-            />
-            &nbsp;I would like to connect a guardian
-          </label>
-          {formData.hasGuardian && (
-            <input
-              type="tel"
-              name="guardianPhone"
-              placeholder="Guardian's phone number (e.g., +82 10-0000-0000)"
-              value={formData.guardianPhone}
-              onChange={handleChange}
-              className="guardian-phone"
-            />
-          )}
-=======
-        <div className="contact-container">
-          <div className="input-section">
-            <h1>Contact Us</h1>
-            <form className="contact-form" onSubmit={handleSubmit}>
-              <div className="form-group">
-                <label htmlFor="personType">Who are you?</label>
-                <select
-                  id="personType"
-                  name="personType"
-                  value={formData.personType}
-                  onChange={handleChange}
-                  required
-                >
-                  <option value="" disabled selected>Select your situation</option>
-                  <option value="elderly">Elderly / Living Alone / Pregnant / Guardian of Infant / Mobility Issues</option>
-                  <option value="visual">Visually Impaired</option>
-                  <option value="hearing">Hearing Impaired</option>
-                  <option value="foreigner">Foreigner / Refugee</option>
-                  <option value="other">Other</option>
-                </select>
-              </div>
-
-              <div className="form-group">
-                <label htmlFor="address">Address</label>
-                <input
-                  type="text"
-                  id="address"
-                  name="address"
-                  placeholder="Enter your full residential address"
-                  value={formData.address}
-                  onChange={handleChange}
-                  required
-                />
-              </div>
-
-              <div className="form-group">
-                <label htmlFor="phone">Phone Number (International)</label>
-                <input
-                  type="tel"
-                  id="phone"
-                  name="phone"
-                  placeholder="e.g., +82 10-1234-5678"
-                  value={formData.phone}
-                  onChange={handleChange}
-                  required
-                />
-              </div>
-
-              <div className="form-group">
-                <label>
-                  <input
-                    type="checkbox"
-                    name="hasGuardian"
-                    checked={formData.hasGuardian}
-                    onChange={handleChange}
-                  />
-                  &nbsp;I would like to connect a guardian
-                </label>
-                {formData.hasGuardian && (
-                  <input
-                    type="tel"
-                    name="guardianPhone"
-                    placeholder="Guardian's phone number (e.g., +82 10-0000-0000)"
-                    value={formData.guardianPhone}
-                    onChange={handleChange}
-                    className="guardian-phone"
-                    required
-                  />
-                )}
-              </div>
-
-              <div className="form-group">
-                <label>
-                  <input
-                    type="checkbox"
-                    name="callRequest"
-                    checked={formData.callRequest}
-                    onChange={handleChange}
-                  />
-                  &nbsp;I would like to receive guidance calls
-                </label>
-              </div>
-
-              <button type="submit" className="submit-button" disabled={isSubmitting}>
-                {isSubmitting ? 'Submitting...' : 'Submit Information'}
-              </button>
-
-              {submitStatus === 'success' && (
-                <p className="success-message">Information submitted successfully!</p>
-              )}
-              {submitStatus === 'error' && (
-                <p className="error-message">{errorMessage}</p>
-              )}
-            </form>
-          </div>
-
-          <div className="image-section">
-            <img src={contact} alt="Contact Us" />
-          </div>
->>>>>>> 9000d3ca
-        </div>
-
-        {/* Request Phone Guidance */}
-        <div className="form-group">
-          <label>
-            <input
-              type="checkbox"
-              name="needCall"
-              checked={formData.needCall}
-              onChange={(e) => setFormData({ ...formData, needCall: e.target.checked })}
-            />
-            &nbsp;I would like a guidance call from a support agent
-          </label>
-        </div>
-
-        {/* Submit Button */}
-        <button type="submit">Submit &gt;&gt;</button>
-      </form>
-    </div>
-
-    {/* Right Image Section - Unchanged */}
-    <div className="image-section">
-      <img src={contact} alt="Contact Us" />
-    </div>
-
-  </div>
-</section>
-
-
-      <footer className="footer-section">
-        <div className="footer-container">
-          <div className="footer-left">
-            <h3>Code Wave</h3>
-          </div>
-
-          <div className="footer-right">
-            <ul>
-              <li>
-                <a href="https://github.com/your-github-profile" target="_blank" rel="noopener noreferrer">
-                  GitHub
-                </a>
-              </li>
-              <li>
-                <a href="mailto:your-email@example.com">Email</a>
-              </li>
-            </ul>
-          </div>
-        </div>
-      </footer>
-
-    </div>
-  );
-}
-
-export default MainPage;
+import React, { useRef, useEffect, useState  } from 'react';
+import '../assets/css/App.css';
+import '../assets/css/MainPage.css';
+import rainVideo from '../assets/videos/rain4.mp4';
+import gpsImage from '../assets/img/gps_img.jpg';
+import contact from '../assets/img/contactUs.jpg';
+
+function MainPage() {
+
+  // 변수 설정
+  const homeSectionRef = useRef(null);
+  const aboutSectionRef = useRef(null);
+  const serviceSectionRef = useRef(null);
+  const contactSectionRef = useRef(null);
+  const videoRef = useRef(null);
+
+  // 스크롤 이동 함수
+  const scrollToSection = (sectionRef) => {
+    if (sectionRef.current) {
+      sectionRef.current.scrollIntoView({
+        behavior: "smooth", // 부드러운 스크롤 효과
+        block: "start", // 섹션의 상단을 화면에 맞춤
+      });
+    }
+  };  
+
+  // 백그라운드 비디오 재생
+  useEffect(() => {
+    const video = videoRef.current;
+    if (!video) return;
+
+    const loopSection = () => {
+      if (video.currentTime >= 30) {
+        video.currentTime = 0;
+        video.play();
+      }
+    };
+    video.addEventListener('timeupdate', loopSection);
+
+    return () => {
+      video.removeEventListener('timeupdate', loopSection);
+    };
+  }, []);
+
+  // 폼 데이터를 관리하는 상태
+  const [formData, setFormData] = useState({
+    personType: "",
+    address: "",
+  });
+  const [isSubmitting, setIsSubmitting] = useState(false);
+  const [submitStatus, setSubmitStatus] = useState(null);
+  const [errorMessage, setErrorMessage] = useState('');
+
+  // 입력 값 변경 핸들러
+  const handleChange = (e) => {
+    const { name, value } = e.target;
+    setFormData((prevData) => ({
+      ...prevData,
+      [name]: type === "checkbox" ? checked : value,
+    }));
+  };
+
+  // 폼 제출 핸들러
+  const handleSubmit = (e) => {
+    e.preventDefault(); // 기본 폼 제출 동작 방지
+    console.log("Submitted Data:", formData); // 콘솔에 데이터 출력
+  };
+
+  return (
+    <div>
+
+      <div ref={homeSectionRef} className="hero-container">
+        {/* 좌측 상단 로고 */}
+        <div className="navbar-container">
+          <div className="navbar-content">
+            <div className="logo">DisasterAlert</div>
+            <div className="nav-links">
+              {/* <a href="/">Home</a>
+              <a href="/">About</a>
+              <a href="/">Service</a>
+              <a href="/">Contact</a> */}
+              <a onClick={() => scrollToSection(homeSectionRef)}>Home</a>
+              <a onClick={() => scrollToSection(aboutSectionRef)}>About</a>
+              <a onClick={() => scrollToSection(serviceSectionRef)}>Service</a>
+              <a onClick={() => scrollToSection(contactSectionRef)}>Contact</a>
+            </div>
+          </div>
+        </div>
+
+        {/* 배경 빗방울 영상 */}
+        <video
+          ref={videoRef}
+          autoPlay
+          muted
+          playsInline
+          className="background-video"
+        >
+          <source src={rainVideo} type="video/mp4" />
+          Your browser does not support the video tag.
+        </video>
+        <div className="video-overlay" /> {/* 어두운 레이어 */}
+
+        <div className="hero-content">
+          <h1>Stay Safe, Stay<br />Informed</h1>
+          <p>Receive immediate alerts about natural disasters near you.<br />We help you stay safe and informed.</p>
+          <button className="cta-button" onClick={() => scrollToSection(contactSectionRef)}>Contact Us</button>
+        </div>
+      </div>
+
+      <section ref={aboutSectionRef} className="our-story-section">
+        <div className="our-story-container">
+          <div className="our-story-content">
+            <div className="our-story-title">
+              <h2>Our Vision</h2>
+            </div>
+            <div className="our-story-description">
+              <p>Protecting lives, securing communities.</p>
+              <p>We are dedicated to providing timely, accurate disaster alerts.</p>
+            </div>
+          </div>
+        </div>
+      </section>
+
+      <section ref={serviceSectionRef} className="info-section">
+        <div className="info-container">
+          <div className="info-card">
+            <div className="info-image">
+              <img src={gpsImage} alt="Location Tracking" />
+            </div>
+            <div className="info-text">
+              <h3>Precise Location Tracking</h3>
+              <p>
+                Real-time alerts and precise location tracking offer unparalleled safety during critical moments of natural disasters.
+              </p>
+              <button className="info-button" onClick={() => scrollToSection(contactSectionRef)}>Contact Us</button>
+            </div>
+          </div>
+        </div>
+      </section>
+
+      <section className="features-section">
+        <div className="features-inner">
+          <h2 className="features-title">Key Features</h2>
+          <div className="features-cards">
+            <div className="feature-card">
+              <div className="feature-icon">❄️</div>
+              <h3>Rapid Alerts</h3>
+              <p>
+                Get instant notifications about impending disasters, ensuring you're always one step ahead.
+              </p>
+            </div>
+            <div className="feature-card">
+              <div className="feature-icon">❄️</div>
+              <h3>Live Tracking</h3>
+              <p>
+                Access expert advice on how to prepare for and respond to various natural disasters effectively.
+              </p>
+            </div>
+            <div className="feature-card">
+              <div className="feature-icon">❄️</div>
+              <h3>Safety Tips</h3>
+              <p>
+                Access expert advice on how to prepare for and respond to various natural disasters effectively.
+              </p>
+            </div>
+          </div>
+        </div>
+      </section>
+
+      <section ref={contactSectionRef} className="contact-section">
+        <div className="contact-container">
+          {/* 왼쪽 입력 폼 */}
+          <div className="input-section">
+            <h1>Contact Us</h1>
+            <form className="contact-form" onSubmit={handleSubmit}>
+              {/* 전화번호 입력 */}
+              <div className="form-group">
+                <label htmlFor="phone">Phone Number</label>
+                <div className="phone-input">
+                  <select
+                    id="country-code"
+                    name="phone"
+                    value={formData.phone}
+                    onChange={handleChange}
+                  >
+                    <option value="+82">South Korea (+82)</option>
+                    <option value="+1">United States (+1)</option>
+                  </select>
+                  <input
+                    type="tel"
+                    id="phone"
+                    name="phone"
+                    placeholder="Enter your phone number"
+                    required
+                    onChange={handleChange}
+                  />
+                </div>
+              </div>
+
+              {/* 이메일 입력 */}
+              <div className="form-group">
+                <label htmlFor="email">Email</label>
+                <input
+                  type="email"
+                  id="email"
+                  name="email"
+                  placeholder="Enter your email"
+                  value={formData.email}
+                  onChange={handleChange}
+                  required
+                />
+              </div>
+
+              {/* 장애 여부 선택 */}
+              <div className="form-group">
+                <label htmlFor="disability">Disability Status</label>
+                <select
+                  id="disability"
+                  name="disability"
+                  value={formData.disability}
+                  onChange={handleChange}
+                >
+                  <option value="">Select an option</option>
+                  <option value="visual">Visual Impairment</option>
+                  <option value="hearing">Hearing Impairment</option>
+                  <option value="mobility">Mobility Difficulty</option>
+                </select>
+              </div>
+
+              {/* 집 주소 입력 */}
+              <div className="form-group">
+                <label htmlFor="address">Home Address</label>
+                <textarea
+                  id="address"
+                  name="address"
+                  rows="3"
+                  placeholder="Enter your full address"
+                  value={formData.address}
+                  onChange={handleChange}
+                  required
+                ></textarea>
+              </div>
+
+              {/* 제출 버튼 */}
+              <button type="submit">Submit &gt;&gt;</button>
+            </form>
+          </div>
+
+          {/* 오른쪽 이미지 영역 */}
+          <div className="image-section">
+            <img src={contact} alt="Contact Us" />
+          </div>
+        </div>
+      </section>
+
+      <footer className="footer-section">
+        <div className="footer-container">
+          <div className="footer-left">
+            <h3>Code Wave</h3>
+          </div>
+
+          <div className="footer-right">
+            <ul>
+              <li>
+                <a href="https://github.com/your-github-profile" target="_blank" rel="noopener noreferrer">
+                  GitHub
+                </a>
+              </li>
+              <li>
+                <a href="mailto:your-email@example.com">Email</a>
+              </li>
+            </ul>
+          </div>
+        </div>
+      </footer>
+
+    </div>
+  );
+}
+
+export default MainPage;